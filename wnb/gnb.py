from abc import ABCMeta
from typing import Optional, Sequence
import warnings

import numpy as np
import pandas as pd
from scipy.special import logsumexp

from sklearn.base import BaseEstimator, ClassifierMixin
from sklearn.exceptions import DataConversionWarning
from sklearn.utils import check_array, as_float_array
from sklearn.utils.multiclass import check_classification_targets
from sklearn.utils.validation import check_is_fitted

from ._enums import Distribution
from ._typing import MatrixLike, ArrayLike, Float, DistibutionLike
from .dist import AllDistributions, NonNumericDistributions

__all__ = [
    "GeneralNB",
]


class GeneralNB(ClassifierMixin, BaseEstimator, metaclass=ABCMeta):
    """A General Naive Bayes classifier that supports distinct likelihood distributions for individual features,
    enabling more tailored modeling beyond the standard single-distribution approaches such as GaussianNB and BernoulliNB.

    Parameters
    ----------
    priors : array-like of shape (n_classes,), default=None
        Prior probabilities of the classes. If specified, the priors are not
        adjusted according to the data.
    distributions : sequence of distribution-like of length n_features, default=None
        Probability distributions to be used for features' likelihoods. If not specified,
        all likelihoods will be considered Gaussian.
    alpha : float, default=1e-10
        Additive (Laplace/Lidstone) smoothing parameter. Set alpha=0 for no smoothing.

    Attributes
    ----------
    class_count_ : ndarray of shape (n_classes,)
        Number of training samples observed in each class.

    class_prior_ : ndarray of shape (n_classes,)
        Probability of each class.

    classes_ : ndarray of shape (n_classes,)
        Class labels known to the classifier.

    n_classes_ : int
        Number of classes seen during :term:`fit`.

    n_features_in_ : int
        Number of features seen during :term:`fit`.

    feature_names_in_ : ndarray of shape (`n_features_in_`,)
        Names of features seen during :term:`fit`. Defined only when `X`
        has feature names that are all strings.

    distributions_ : list of length `n_features_in_`
        List of likelihood distributions used to fit to features.

    likelihood_params_ : dict
        A mapping from class labels to their fitted likelihood distributions.
    """

    class_count_: np.ndarray
    class_prior_: np.ndarray
    classes_: np.ndarray
    n_classes_: int
    n_features_in_: int
    feature_names_in_: np.ndarray
    distributions_: list
    likelihood_params_: dict

    def __init__(
        self,
        *,
        priors: Optional[ArrayLike] = None,
        distributions: Optional[Sequence[DistibutionLike]] = None,
        alpha: Float = 1e-10,
    ) -> None:
        self.priors = priors
        self.distributions = distributions
        self.alpha = alpha

    def _more_tags(self):
        return {"requires_y": True}

    def _get_distributions(self):
        try:
            if self.distributions_ is not None:
                return self.distributions_
        except Exception:
            return self.distributions or []

    def _check_inputs(self, X, y):
        # Check if the targets are suitable for classification
        check_classification_targets(y)

        # Check if only one class is present in label vector
        if self.n_classes_ == 1:
            raise ValueError("Classifier can't train when only one class is present")

        X = check_array(
            array=X,
            accept_sparse=False,
            accept_large_sparse=False,
            dtype=(
                None
                if any(d in self._get_distributions() for d in NonNumericDistributions)
                else "numeric"
            ),
            force_all_finite=True,
            ensure_2d=True,
            ensure_min_samples=1,
            ensure_min_features=1,
            estimator=self,
        )

        # Check if X contains complex values
        if np.iscomplex(X).any() or np.iscomplex(y).any():
            raise ValueError("Complex data not supported")

        # Check that the number of samples and labels are compatible
        if X.shape[0] != y.shape[0]:
            raise ValueError(
                "X.shape[0]=%d and y.shape[0]=%d are incompatible."
                % (X.shape[0], y.shape[0])
            )

    def _prepare_X_y(self, X=None, y=None, from_fit=False):
        if from_fit and y is None:
            raise ValueError("requires y to be passed, but the target y is None.")

        if X is not None:
            # Convert to NumPy array if X is Pandas DataFrame
            if isinstance(X, pd.DataFrame):
                X = X.values
            X = (
                X
                if any(d in self._get_distributions() for d in NonNumericDistributions)
                else as_float_array(X)
            )

        if y is not None:
            # Convert to a NumPy array
            if isinstance(y, pd.DataFrame) or isinstance(y, pd.Series):
                y = y.values
            else:
                y = np.array(y)

            # Warning in case of y being 2d
            if y.ndim > 1:
                warnings.warn(
                    "A column-vector y was passed when a 1d array was expected.",
                    DataConversionWarning,
                )

            y = y.flatten()

        output = tuple(item for item in [X, y] if item is not None)
        return output[0] if len(output) == 1 else output

    def _prepare_parameters(self):
        # Set priors if not specified
        if self.priors is None:
            self.class_prior_ = (
                self.class_count_ / self.class_count_.sum()
            )  # Calculate empirical prior probabilities

        else:
            # Check that the provided priors match the number of classes
            if len(self.priors) != self.n_classes_:
                raise ValueError("Number of priors must match the number of classes.")
            # Check that the sum of priors is 1
            if not np.isclose(self.priors.sum(), 1.0):
                raise ValueError("The sum of the priors should be 1.")
            # Check that the priors are non-negative
            if (self.priors < 0).any():
                raise ValueError("Priors must be non-negative.")

            self.class_prior_ = self.priors

        # Convert to NumPy array if input priors is in a list
        if type(self.class_prior_) is list:
            self.class_prior_ = np.array(self.class_prior_)

        # Set distributions if not specified
        if self.distributions is None:
            self.distributions_ = [Distribution.NORMAL] * self.n_features_in_

        else:
            # Check if the number of distributions matches the number of features
            if len(self.distributions) != self.n_features_in_:
                raise ValueError(
                    "Number of specified distributions must match the number of features."
                    f"({len(self.distributions)} != {self.n_features_in_})"
                )

            # Check that all specified distributions are supported
            for dist in self.distributions:
                if not (
                    isinstance(dist, Distribution)
                    or dist in Distribution.__members__.values()
                    or (hasattr(dist, "from_data") and hasattr(dist, "__call__"))
                ):
                    raise ValueError(f"Distribution '{dist}' is not supported.")

            self.distributions_ = self.distributions

    @staticmethod
    def _get_dist_object(name_or_obj):
        if (
            isinstance(name_or_obj, Distribution)
            or name_or_obj in Distribution.__members__.values()
        ):
            return AllDistributions[name_or_obj]
        elif isinstance(name_or_obj, str) and name_or_obj.upper() in [
            d.name for d in Distribution
        ]:
            return AllDistributions[Distribution.__members__[name_or_obj.upper()]]
        elif isinstance(name_or_obj, str) and name_or_obj.title() in [
            d.value for d in Distribution
        ]:
            return AllDistributions[Distribution(name_or_obj.title())]
        else:
            return name_or_obj

    def fit(self, X: MatrixLike, y: ArrayLike):
        """Fits general Naive Bayes classifier according to X, y.

        Parameters
        ----------
        X : array-like of shape (n_samples, n_features)
            Training vectors, where `n_samples` is the number of samples
            and `n_features` is the number of features.

        y : array-like of shape (n_samples,)
            Target values.

        Returns
        -------
        self : object
            Returns the instance itself.
        """
        self._check_n_features(X=X, reset=True)
        self._check_feature_names(X=X, reset=True)

        X, y = self._prepare_X_y(X, y, from_fit=True)

        self.classes_, y_, self.class_count_ = np.unique(
            y, return_counts=True, return_inverse=True
        )  # Unique class labels, their indices, and class counts
        self.n_classes_ = len(self.classes_)  # Number of classes

        self._check_inputs(X, y)

        y = y_
        self._prepare_parameters()

        self.likelihood_params_ = {
            c: [
<<<<<<< HEAD
                self._get_dist_object(self.distributions_[i]).from_data(
                    X[y == c, i], alpha=self.alpha
=======
                (
                    AllDistributions[self.distributions_[i]].from_data(
                        X[y == c, i], alpha=self.alpha
                    )
                    if isinstance(self.distributions_[i], Distribution)
                    or self.distributions_[i] in Distribution.__members__.values()
                    else self.distributions_[i].from_data(
                        X[y == c, i], alpha=self.alpha
                    )
>>>>>>> 157a5242
                )
                for i in range(self.n_features_in_)
            ]
            for c in range(self.n_classes_)
        }

        return self

    def predict(self, X: MatrixLike) -> np.ndarray:
        """Performs classification on an array of test vectors X.

        Parameters
        ----------
        X : array-like of shape (n_samples, n_features)
            The input samples.

        Returns
        -------
        C : ndarray of shape (n_samples,)
            Predicted target values for X.
        """
        p_hat = self.predict_log_proba(X)
        y_hat = self.classes_[np.argmax(p_hat, axis=1)]
        return y_hat

    def predict_log_proba(self, X: MatrixLike) -> np.ndarray:
        """Returns log-probability estimates for the array of test vectors X.

        Parameters
        ----------
        X : array-like of shape (n_samples, n_features)
            The input samples.

        Returns
        -------
        C : array-like of shape (n_samples, n_classes)
            Returns the log-probability of the samples for each class in
            the model. The columns correspond to the classes in sorted
            order, as they appear in the attribute :term:`classes_`.
        """
        # Check is fit had been called
        check_is_fitted(self)

        # Input validation
        X = check_array(
            array=X,
            accept_large_sparse=False,
            force_all_finite=True,
            dtype=(
                None
                if any(d in self._get_distributions() for d in NonNumericDistributions)
                else "numeric"
            ),
            estimator=self,
        )

        # Check if the number of input features matches the data seen during fit
        if X.shape[1] != self.n_features_in_:
            raise ValueError(
                "Expected input with %d features, got %d instead."
                % (self.n_features_in_, X.shape[1])
            )

        n_samples = X.shape[0]

        X = self._prepare_X_y(X=X)

        log_joint = np.zeros((n_samples, self.n_classes_))
        for c in range(self.n_classes_):
            log_joint[:, c] = np.log(self.class_prior_[c]) + np.sum(
                [
                    np.log(likelihood(X[:, i]))
                    for i, likelihood in enumerate(self.likelihood_params_[c])
                ],
                axis=0,
            )

        log_proba = log_joint - np.transpose(
            np.repeat(
                logsumexp(log_joint, axis=1).reshape(1, -1), self.n_classes_, axis=0
            )
        )
        return log_proba

    def predict_proba(self, X: MatrixLike) -> np.ndarray:
        """Returns probability estimates for the array of test vectors X.

        Parameters
        ----------
        X : array-like of shape (n_samples, n_features)
            The input samples.

        Returns
        -------
        C : array-like of shape (n_samples, n_classes)
            Returns the probability of the samples for each class in
            the model. The columns correspond to the classes in sorted
            order, as they appear in the attribute :term:`classes_`.
        """
        return np.exp(self.predict_log_proba(X))<|MERGE_RESOLUTION|>--- conflicted
+++ resolved
@@ -261,20 +261,8 @@
 
         self.likelihood_params_ = {
             c: [
-<<<<<<< HEAD
                 self._get_dist_object(self.distributions_[i]).from_data(
                     X[y == c, i], alpha=self.alpha
-=======
-                (
-                    AllDistributions[self.distributions_[i]].from_data(
-                        X[y == c, i], alpha=self.alpha
-                    )
-                    if isinstance(self.distributions_[i], Distribution)
-                    or self.distributions_[i] in Distribution.__members__.values()
-                    else self.distributions_[i].from_data(
-                        X[y == c, i], alpha=self.alpha
-                    )
->>>>>>> 157a5242
                 )
                 for i in range(self.n_features_in_)
             ]
